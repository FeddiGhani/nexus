{
  "name": "nexus",
  "version": "0.12.0-beta.13",
  "main": "dist",
  "types": "dist/index.d.ts",
  "license": "MIT",
  "description": "Scalable, strongly typed GraphQL schema development",
  "homepage": "https://nexus.js.org",
  "scripts": {
    "test": "jest",
    "test:ci": "jest -i --coverage",
    "build": "tsc",
    "dev": "tsc -w",
    "dev:examples": "yarn -s link-examples && tsc -w",
    "lint": "tslint -p tsconfig.json",
    "clean": "rm -rf dist",
    "format": "prettier --write 'src/**/*.ts' 'tests/**/*.ts'",
    "prepublish": "yarn clean && yarn lint && yarn build",
    "postpublish": "yarn upgrade-deps || echo 'Oops...'",
    "website": "cd website && yarn && yarn start",
    "examples": "yarn link-examples && cd website && yarn gulp run-examples",
    "deploy-site": "cd website && yarn && yarn gulp link-website && yarn build",
    "link-examples": "cd website && yarn && yarn gulp link-examples",
    "unlink-examples": "cd website && yarn && yarn gulp unlink-examples",
    "upgrade-deps": "cd website && yarn && yarn gulp upgrade-deps",
    "ts-ast-reader": "cd examples/ts-ast-reader && yarn start"
  },
  "files": [
    "src",
    "dist",
    "LICENSE.md",
    "README.md",
    "yarn.lock"
  ],
  "author": {
    "name": "Tim Griesser",
    "url": "https://github.com/tgriesser"
  },
  "dependencies": {
    "tslib": "^1.9.3",
    "iterall": "^1.2.2"
  },
  "devDependencies": {
<<<<<<< HEAD
    "@types/jest": "^23.3.7",
    "@types/node": "^10.12.2",
    "@types/prettier": "^1.15.2",
    "@types/graphql-iso-date": "^3.3.3",
    "graphql": "^14.5.8",
=======
    "@types/graphql": "14.0.7",
    "@types/graphql-iso-date": "^3.3.3",
    "@types/jest": "^23.3.7",
    "@types/node": "^10.12.2",
    "@types/prettier": "^1.15.2",
    "graphql": "^14.0.2",
    "graphql-iso-date": "^3.6.1",
>>>>>>> 9f3ccba9
    "husky": "^1.1.2",
    "jest": "^24",
    "jest-watch-typeahead": "^0.3.1",
    "lint-staged": "^7.3.0",
    "prettier": "^1.16.0",
    "ts-jest": "^24",
    "ts-node": "^7.0.1",
    "tslint": "^5.11.0",
    "tslint-config-prettier": "^1.15.0",
    "typescript": "^3.6.3"
  },
  "peerDependencies": {
    "graphql": "^14.5.0"
  },
  "husky": {
    "hooks": {
      "pre-commit": "lint-staged"
    }
  },
  "lint-staged": {
    "*.{js,json,css,md}": [
      "prettier --write",
      "git add"
    ]
  },
  "keywords": [
    "graphql",
    "schema",
    "types",
    "typescript"
  ],
  "repository": {
    "type": "git",
    "url": "git://github.com/prisma/nexus.git"
  }
}<|MERGE_RESOLUTION|>--- conflicted
+++ resolved
@@ -41,21 +41,12 @@
     "iterall": "^1.2.2"
   },
   "devDependencies": {
-<<<<<<< HEAD
     "@types/jest": "^23.3.7",
     "@types/node": "^10.12.2",
     "@types/prettier": "^1.15.2",
     "@types/graphql-iso-date": "^3.3.3",
     "graphql": "^14.5.8",
-=======
-    "@types/graphql": "14.0.7",
-    "@types/graphql-iso-date": "^3.3.3",
-    "@types/jest": "^23.3.7",
-    "@types/node": "^10.12.2",
-    "@types/prettier": "^1.15.2",
-    "graphql": "^14.0.2",
     "graphql-iso-date": "^3.6.1",
->>>>>>> 9f3ccba9
     "husky": "^1.1.2",
     "jest": "^24",
     "jest-watch-typeahead": "^0.3.1",
