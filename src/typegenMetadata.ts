import { GraphQLSchema, lexicographicSortSchema, printSchema } from "graphql";
import path from "path";
<<<<<<< HEAD
import { TypegenPrinter } from "./typegenPrinter";
import { assertAbsolutePath } from "./utils";
=======
import { Typegen } from "./typegen";
>>>>>>> 6fe74c49
import { SDL_HEADER, TYPEGEN_HEADER } from "./lang";
import { typegenAutoConfig } from "./typegenAutoConfig";
import {
  typegenFormatPrettier,
  TypegenFormatFn,
} from "./typegenFormatPrettier";
import {
  TypegenInfo,
  InternalBuilderConfig,
  NexusSchemaExtensions,
<<<<<<< HEAD
  SchemaBuilder,
=======
  NexusSchema,
>>>>>>> 6fe74c49
} from "./builder";

/**
 * Passed into the SchemaBuilder, this keeps track of any necessary
 * field / type metadata we need to be aware of when building the
 * generated types and/or SDL artifact, including but not limited to:
 */
export class TypegenMetadata {
<<<<<<< HEAD
  protected typegenFile: string = "";

  constructor(
    protected builder: SchemaBuilder,
    protected config: BuilderConfig
  ) {
    if (config.outputs !== false && config.shouldGenerateArtifacts !== false) {
      if (config.outputs.typegen) {
        this.typegenFile = assertAbsolutePath(
          config.outputs.typegen,
          "outputs.typegen"
        );
      }
    }
  }
=======
  constructor(protected config: InternalBuilderConfig) {}
>>>>>>> 6fe74c49

  /**
   * Generates the artifacts of the buid based on what we
   * know about the schema and how it was defined.
   */
  async generateArtifacts(schema: NexusSchema) {
    const sortedSchema = this.sortSchema(schema);
    if (this.config.outputs.schema) {
      await this.writeFile(
        "schema",
        this.generateSchemaFile(sortedSchema),
        this.config.outputs.schema
      );
    }
    if (this.config.outputs.typegen) {
      const value = await this.generateTypesFile(
        sortedSchema,
        schema.extensions.nexus,
        this.config.outputs.typegen
      );
      await this.writeFile("types", value, this.config.outputs.typegen);
    }
  }

  sortSchema(schema: GraphQLSchema) {
    let sortedSchema = schema;
    if (typeof lexicographicSortSchema !== "undefined") {
      sortedSchema = lexicographicSortSchema(schema);
    }
    return sortedSchema;
  }

  async writeFile(type: "schema" | "types", output: string, filePath: string) {
    if (typeof filePath !== "string" || !path.isAbsolute(filePath)) {
      return Promise.reject(
        new Error(
          `Expected an absolute path to output the GraphQL Nexus ${type}, saw ${filePath}`
        )
      );
    }
    const fs = require("fs") as typeof import("fs");
    const util = require("util") as typeof import("util");
    const [readFile, writeFile, mkdir] = [
      util.promisify(fs.readFile),
      util.promisify(fs.writeFile),
      util.promisify(fs.mkdir),
    ];
    let formatTypegen: TypegenFormatFn | null = null;
    if (typeof this.config.formatTypegen === "function") {
      formatTypegen = this.config.formatTypegen;
    } else if (this.config.prettierConfig) {
      formatTypegen = typegenFormatPrettier(this.config.prettierConfig);
    }
    const content =
      typeof formatTypegen === "function"
        ? await formatTypegen(output, type)
        : output;
    const [toSave, existing] = await Promise.all([
      content,
      readFile(filePath, "utf8").catch(() => ""),
    ]);
    if (toSave !== existing) {
      const dirPath = path.dirname(filePath);
      try {
        await mkdir(dirPath, { recursive: true });
      } catch (e) {
        if (e.code !== "EEXIST") {
          throw e;
        }
      }
      return writeFile(filePath, toSave);
    }
  }

  /**
   * Generates the schema, adding any directives as necessary
   */
  generateSchemaFile(schema: GraphQLSchema): string {
    let printedSchema = printSchema(schema);
    return [SDL_HEADER, printedSchema].join("\n\n");
  }

  /**
   * Generates the type definitions
   */
  async generateTypesFile(
    schema: GraphQLSchema,
    extensions: NexusSchemaExtensions,
    typegenFile: string
  ): Promise<string> {
    return new TypegenPrinter(
      this.builder,
      schema,
      {
        ...(await this.getTypegenInfo(schema)),
        typegenFile,
      },
      extensions
    ).print();
  }

  async getTypegenInfo(schema: GraphQLSchema): Promise<TypegenInfo> {
    if (this.config.typegenConfig) {
      if (this.config.typegenAutoConfig) {
        console.warn(
          `Only one of typegenConfig and typegenAutoConfig should be specified, ignoring typegenConfig`
        );
      }
      return this.config.typegenConfig(
        schema,
        this.config.outputs.typegen || ""
      );
    }

    if (this.config.typegenAutoConfig) {
      return typegenAutoConfig(this.config.typegenAutoConfig)(
        schema,
        this.config.outputs.typegen || ""
      );
    }

    return {
      headers: [TYPEGEN_HEADER],
      imports: [],
      contextType: "any",
      backingTypeMap: {},
    };
  }
}<|MERGE_RESOLUTION|>--- conflicted
+++ resolved
@@ -1,11 +1,6 @@
 import { GraphQLSchema, lexicographicSortSchema, printSchema } from "graphql";
 import path from "path";
-<<<<<<< HEAD
 import { TypegenPrinter } from "./typegenPrinter";
-import { assertAbsolutePath } from "./utils";
-=======
-import { Typegen } from "./typegen";
->>>>>>> 6fe74c49
 import { SDL_HEADER, TYPEGEN_HEADER } from "./lang";
 import { typegenAutoConfig } from "./typegenAutoConfig";
 import {
@@ -14,14 +9,18 @@
 } from "./typegenFormatPrettier";
 import {
   TypegenInfo,
-  InternalBuilderConfig,
   NexusSchemaExtensions,
-<<<<<<< HEAD
+  NexusSchema,
   SchemaBuilder,
-=======
-  NexusSchema,
->>>>>>> 6fe74c49
+  BuilderConfig,
 } from "./builder";
+
+export interface TypegenMetadataConfig extends Omit<BuilderConfig, "outputs"> {
+  outputs: {
+    schema: false | string;
+    typegen: false | string;
+  };
+}
 
 /**
  * Passed into the SchemaBuilder, this keeps track of any necessary
@@ -29,25 +28,10 @@
  * generated types and/or SDL artifact, including but not limited to:
  */
 export class TypegenMetadata {
-<<<<<<< HEAD
-  protected typegenFile: string = "";
-
   constructor(
     protected builder: SchemaBuilder,
-    protected config: BuilderConfig
-  ) {
-    if (config.outputs !== false && config.shouldGenerateArtifacts !== false) {
-      if (config.outputs.typegen) {
-        this.typegenFile = assertAbsolutePath(
-          config.outputs.typegen,
-          "outputs.typegen"
-        );
-      }
-    }
-  }
-=======
-  constructor(protected config: InternalBuilderConfig) {}
->>>>>>> 6fe74c49
+    protected config: TypegenMetadataConfig
+  ) {}
 
   /**
    * Generates the artifacts of the buid based on what we
