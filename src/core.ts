--- conflicted
+++ resolved
@@ -124,21 +124,11 @@
    */
   field<FieldName extends string>(
     name: FieldName,
-<<<<<<< HEAD
     type:
-      | Types.AllOutputTypes<GenTypes>
+      | Types.GetGen<GenTypes, "allOutputTypes">
       | Types.WrappedOutput
       | Types.BaseScalars,
-    ...opts: Types.ConditionalOutputFieldOpts<
-      GenTypes,
-      TypeName,
-      FieldName,
-      any
-    >
-=======
-    type: Types.GetGen<GenTypes, "allOutputTypes"> | Types.BaseScalars,
     ...opts: Types.ConditionalOutputFieldOpts<GenTypes, TypeName, FieldName>
->>>>>>> ebbe8d15
   ) {
     let options: Types.OutputFieldOpts<GenTypes, TypeName, any> = {};
     if (typeof opts[0] === "function") {
@@ -420,8 +410,6 @@
   }
 
   /**
-<<<<<<< HEAD
-=======
    * Mixes in an existing field definition or object type
    * with the current type.
    */
@@ -508,7 +496,6 @@
   }
 
   /**
->>>>>>> ebbe8d15
    * Adds a description to the `GraphQLInterfaceType`
    *
    * Descriptions will be output as type annotations in the generated SDL
@@ -574,15 +561,9 @@
   /**
    * Adds a new field to the input object type
    */
-<<<<<<< HEAD
   field(
     name: string,
-    type: Types.AllInputTypes<GenTypes> | Types.BaseScalars,
-=======
-  field<FieldName extends string>(
-    name: FieldName,
     type: Types.GetGen<GenTypes, "inputNames"> | Types.BaseScalars,
->>>>>>> ebbe8d15
     options?: Types.InputFieldOpts<GenTypes, TypeName>
   ) {
     this.typeConfig.fields.push({
@@ -651,10 +632,6 @@
    * Declare that an object type implements a particular interface,
    * by providing the name of the interface
    */
-<<<<<<< HEAD
-  implements(...interfaceName: Types.AllInterfaces<GenTypes>[]) {
-    this.typeConfig.interfaces.push(...interfaceName);
-=======
   field<
     TypeName extends Types.GetGen<GenTypes, "inputNames"> | Types.BaseScalars
   >(
@@ -667,7 +644,6 @@
       type,
       ...options,
     });
->>>>>>> ebbe8d15
   }
 
   /**
